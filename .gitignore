--- conflicted
+++ resolved
@@ -23,7 +23,6 @@
 *.sln
 *.sw?
 
-<<<<<<< HEAD
 # Environment variables (contains sensitive keys)
 .env
 .env.local
@@ -32,7 +31,4 @@
 .env.production.local
 
 .vercel
-=======
-.vercel
-.env.vercel
->>>>>>> ebdc7ffc
+.env.vercel